--- conflicted
+++ resolved
@@ -238,15 +238,11 @@
 	go test -v -mod=vendor -timeout 30s "./pkg/..." -cover
 
 sanity-test:
-<<<<<<< HEAD
-	go test -v -mod=vendor -timeout 30s "./test/sanity/" -run TestSanity
+	cd test && go test -v -timeout 30s "./sanity/" -run TestSanity
 	echo $${GITHUB_SHA}
-=======
-	cd test && go test -v -timeout 30s "./sanity/" -run TestSanity
 
 build-e2e-test:
 	cd test && go build -o ../bin/e2e-test-ci ./e2e
->>>>>>> d4aaed82
 
 e2e-test:
 	./test/e2e/run-e2e-local.sh
